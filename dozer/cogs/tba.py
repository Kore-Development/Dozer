--- conflicted
+++ resolved
@@ -3,13 +3,9 @@
 from datetime import timedelta
 
 import discord
-from discord.ext.commands import BadArgument, bot_has_permissions
+from discord.ext.commands import BadArgument
 import googlemaps
 import tbapi
-<<<<<<< HEAD
-=======
-from discord.ext.commands import BadArgument
->>>>>>> 77b144c5
 from geopy.geocoders import Nominatim
 
 from ._utils import *
