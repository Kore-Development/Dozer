--- conflicted
+++ resolved
@@ -1,9 +1,6 @@
 """Commands for making and seeing robotics team associations."""
 
-<<<<<<< HEAD
-=======
 import collections
->>>>>>> 500d12cf
 import discord
 from discord.ext.commands import BadArgument, guild_only
 
