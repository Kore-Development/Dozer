"""Utilities for Dozer."""
import asyncio
import inspect

from collections.abc import Mapping

import discord
from discord.ext import commands

__all__ = ['bot_has_permissions', 'command', 'group', 'Cog', 'Reactor', 'Paginator', 'paginate', 'chunk']


class CommandMixin:
    """Example usage processing"""
    _example_usage = None
    _required_permissions = None

    def __init__(self, name, callback, **kwargs):
        self.message = None
        self.reactor = None
        super().__init__(name=name, callback=callback, **kwargs)  # All must be named for commands.Group.__init__
        if hasattr(callback, '__required_permissions__'):
            self._required_permissions = callback.__required_permissions__

    @property
    def required_permissions(self):
        """Required permissions handler"""
        if self._required_permissions is None:
            self._required_permissions = discord.Permissions()
        return self._required_permissions

    @property
    def example_usage(self):
        """Example usage property"""
        return self._example_usage

    @example_usage.setter
    def example_usage(self, usage):
        """Sets example usage"""
        self._example_usage = inspect.cleandoc(usage)


class Command(CommandMixin, commands.Command):
    """Represents a command"""
    pass


class Group(CommandMixin, commands.Group):
    """Class for command groups"""
<<<<<<< HEAD
    def command(self, **kwargs):
=======
    def command(self, *args, **kwargs):
>>>>>>> 500d12cf
        """Initiates a command"""
        kwargs.setdefault('cls', Command)
        return super(Group, self).command(*args, **kwargs)

<<<<<<< HEAD
    def group(self, **kwargs):
=======
    def group(self, *args, **kwargs):
>>>>>>> 500d12cf
        """Initiates a command group"""
        kwargs.setdefault('cls', Group)
        return super(Group, self).command(*args, **kwargs)


def command(**kwargs):
    """Represents bot commands"""
    kwargs.setdefault('cls', Command)
    return commands.command(**kwargs)


def group(**kwargs):
    """Links command groups"""
    kwargs.setdefault('cls', Group)
    return commands.command(**kwargs)


class Cog:
    """Initiates cogs."""
    def __init__(self, bot):
        self.bot = bot


class Reactor:
    """
    A simple way to respond to Discord reactions.
    Usage:
        from ._utils import Reactor
        # in a command
        initial_reactions = [...] # Initial reactions (str or Emoji) to add
        reactor = Reactor(ctx, initial_reactions) # Timeout is optional, and defaults to 1 minute
        async for reaction in reactor:
            # reaction is the str/Emoji that was added.
            # reaction will not necessarily be in initial_reactions.
            if reaction == this_emoji:
                reactor.do(reactor.message.edit(content='This!')) # Any coroutine
            elif reaction == that_emoji:
                reactor.do(reactor.message.edit(content='That!'))
            elif reaction == stop_emoji:
                reactor.stop() # The next time around, the message will be deleted and the async-for will end
            # If no action is set (e.g. unknown emoji), nothing happens
    """
    _stop_reaction = object()

    def __init__(self, ctx, initial_reactions, *, auto_remove=True, timeout=60):
        """
        ctx: command context
        initial_reactions: iterable of emoji to react with on start
        auto_remove: if True, reactions are removed once processed
        timeout: time, in seconds, to wait before stopping automatically. Set to None to wait forever.
        """
        self.dest = ctx.channel
        self.bot = ctx.bot
        self.caller = ctx.author
        self.me = ctx.me
        self._reactions = tuple(initial_reactions)
        self._remove_reactions = auto_remove and ctx.channel.permissions_for(
            ctx.me).manage_messages  # Check for required permissions
        self.timeout = timeout
        self._action = None
        self.message = None

    async def __aiter__(self):
        self.message = await self.dest.send(embed=self.pages[self.page])
        for emoji in self._reactions:
            await self.message.add_reaction(emoji)
        while True:
            try:
                reaction, reacting_member = await self.bot.wait_for('reaction_add', check=self._check_reaction, timeout=self.timeout)
            except asyncio.TimeoutError:
                break

            yield reaction.emoji
            # Caller calls methods to set self._action; end of async for block, control resumes here
            if self._remove_reactions:
                await self.message.remove_reaction(reaction.emoji, reacting_member)
            if self._action is self._stop_reaction:
                break
            elif self._action is None:
                pass
            else:
                await self._action
        for emoji in reversed(self._reactions):
            await self.message.remove_reaction(emoji, self.me)

    def do(self, action):
        """If there's an action reaction, do the action."""
        self._action = action

    def stop(self):
        """Listener for stop reactions."""
        self._action = self._stop_reaction

    def _check_reaction(self, reaction, member):
        return reaction.message.id == self.message.id and member.id == self.caller.id


class Paginator(Reactor):
    """
    Extends functionality of Reactor for pagination.
    Left- and right- arrow reactions are used to move between pages.
    :stop: will stop the pagination.
    Other reactions are given to the caller like normal.
    Usage:
        from ._utils import Reactor
        # in a command
        initial_reactions = [...] # Initial reactions (str or Emoji) to add (in addition to normal pagination reactions)
        pages = [...] # Embeds to use for each page
        paginator = Paginator(ctx, initial_reactions, pages)
        async for reaction in paginator:
            # See Reactor for how to handle reactions
            # Paginator reactions will not be yielded here - only unknowns
    """
    pagination_reactions = (
        '\N{BLACK LEFT-POINTING DOUBLE TRIANGLE WITH VERTICAL BAR}',  # :track_previous:
        '\N{BLACK LEFT-POINTING TRIANGLE}',  # :arrow_backward:
        '\N{BLACK RIGHT-POINTING TRIANGLE}',  # :arrow_forward:
        '\N{BLACK RIGHT-POINTING DOUBLE TRIANGLE WITH VERTICAL BAR}',  # :track_next:
        '\N{BLACK SQUARE FOR STOP}'  # :stop_button:
    )

    def __init__(self, ctx, initial_reactions, pages, *, start=0, auto_remove=True, timeout=60):
        all_reactions = list(initial_reactions)
        ind = all_reactions.index(Ellipsis)
        all_reactions[ind:ind + 1] = self.pagination_reactions
        super().__init__(ctx, all_reactions, auto_remove=auto_remove, timeout=timeout)
        if pages and isinstance(pages[-1], Mapping):
            named_pages = pages.pop()
            self.pages = dict(enumerate(pages), **named_pages)
        else:
            self.pages = pages
        self.len_pages = len(pages)
        self.page = start
        self.message = None
        self.reactor = None

    async def __aiter__(self):
        self.reactor = super().__aiter__()
        async for reaction in self.reactor:
            try:
                ind = self.pagination_reactions.index(reaction)
            except ValueError:  # Not in list - send to caller
                yield reaction
            else:
                if ind == 0:
                    self.go_to_page(0)
                elif ind == 1:
                    self.prev()
                elif ind == 2:
                    self.next()
                elif ind == 3:
                    self.go_to_page(-1)
                else:  # Only valid option left is 4
                    self.stop()

    def go_to_page(self, page):
        """Goes to a specific help page"""
        if isinstance(page, int):
            page = page % self.len_pages
            if page < 0:
                page += self.len_pages
        self.page = page
        self.do(self.message.edit(embed=self.pages[self.page]))

    def next(self, amt=1):
        """Goes to the next help page"""
        if isinstance(self.page, int):
            self.go_to_page(self.page + amt)
        else:
            self.go_to_page(amt - 1)

    def prev(self, amt=1):
        """Goes to the previous help page"""
        if isinstance(self.page, int):
            self.go_to_page(self.page - amt)
        else:
            self.go_to_page(-amt)


async def paginate(ctx, pages, *, start=0, auto_remove=True, timeout=60):
    """
    Simple pagination based on Paginator. Pagination is handled normally and other reactions are ignored.
    """
    paginator = Paginator(ctx, (...,), pages, start=start, auto_remove=auto_remove, timeout=timeout)
    async for reaction in paginator:
        pass  # The normal pagination reactions are handled - just drop anything else


def chunk(iterable, size):
    """
    Break an iterable into chunks of a fixed size. Returns an iterable of iterables.
    Almost-inverse of itertools.chain.from_iterable - passing the output of this into that function will reconstruct the original iterable.
    If the last chunk is not the full length, it will be returned but not padded.
    """
    contents = list(iterable)
    for i in range(0, len(contents), size):
        yield contents[i:i + size]


def bot_has_permissions(**required):
<<<<<<< HEAD
    """Checks if bot has permissions"""
=======
    """Decorator to check if bot has certain permissions when added to a command"""
>>>>>>> 500d12cf
    def predicate(ctx):
        """Function to tell the bot if it has the right permissions"""
        given = ctx.channel.permissions_for((ctx.guild or ctx.channel).me)
        missing = [name for name, value in required.items() if getattr(given, name) != value]

        if missing:
            raise commands.BotMissingPermissions(missing)
        else:
            return True

    def decorator(func):
        """Defines the bot_has_permissions decorator"""
        if isinstance(func, Command):
            func.checks.append(predicate)
            func.required_permissions.update(**required)
        else:
            if hasattr(func, '__commands_checks__'):
                func.__commands_checks__.append(predicate)
            else:
                func.__commands_checks__ = [predicate]
            func.__required_permissions__ = discord.Permissions()
            func.__required_permissions__.update(**required)
        return func
    return decorator<|MERGE_RESOLUTION|>--- conflicted
+++ resolved
@@ -47,20 +47,12 @@
 
 class Group(CommandMixin, commands.Group):
     """Class for command groups"""
-<<<<<<< HEAD
-    def command(self, **kwargs):
-=======
     def command(self, *args, **kwargs):
->>>>>>> 500d12cf
         """Initiates a command"""
         kwargs.setdefault('cls', Command)
         return super(Group, self).command(*args, **kwargs)
 
-<<<<<<< HEAD
-    def group(self, **kwargs):
-=======
     def group(self, *args, **kwargs):
->>>>>>> 500d12cf
         """Initiates a command group"""
         kwargs.setdefault('cls', Group)
         return super(Group, self).command(*args, **kwargs)
@@ -261,11 +253,7 @@
 
 
 def bot_has_permissions(**required):
-<<<<<<< HEAD
-    """Checks if bot has permissions"""
-=======
     """Decorator to check if bot has certain permissions when added to a command"""
->>>>>>> 500d12cf
     def predicate(ctx):
         """Function to tell the bot if it has the right permissions"""
         given = ctx.channel.permissions_for((ctx.guild or ctx.channel).me)
