"""Adds fun commands to the bot"""
import random
from asyncio import sleep

import discord
from discord.ext.commands import cooldown, BucketType, guild_only
from ._utils import *


class Fun(Cog):
    """Fun commands"""
<<<<<<< HEAD
=======
    @guild_only()
    @cooldown(1, 20, BucketType.channel)
>>>>>>> 500d12cf
    @command()
    async def fight(self, ctx, opponent: discord.Member):
        """Start a fight with another user."""
        responses = [
            "was hit on the head by",
            "was kicked by",
            "was slammed into a wall by",
            "was dropkicked by",
            "was DDoSed by",
            "was chokeslammed by",
            "was run over with a robot by",
            "had their IQ dropped 15 points by",
            "had a heavy object dropped on them by",
            "was beat up by"
        ]

        damages = [100, 150, 200, 300, 50, 250, 420]
        players = [ctx.author, opponent]
        hps = [1000, 1000]
        turn = random.randint(0, 1)

        messages = []
        while hps[0] > 0 and hps[1] > 0:
            opp_idx = (turn + 1) % 2
            damage = random.choice(damages)
            hps[opp_idx] = max(hps[opp_idx] - damage, 0)
            messages.append(
                await ctx.send("**{opponent}** {response} **{attacker}**! *[-{dmg} hp] [{hp} HP remaining]*".format(
                    opponent=players[opp_idx].name,
                    attacker=players[turn].name,
                    response=random.choice(responses),
                    dmg=damage,
                    hp=hps[opp_idx]
                )))
            await sleep(1.5)
            turn = opp_idx
        await ctx.send(
            "{loser} lost! GG {winner}!".format(loser=players[turn].mention, winner=players[(turn + 1) % 2].mention))
        await sleep(5)
        # bulk delete if we have the manage messages permission
        if ctx.channel.permissions_for(ctx.me).manage_messages:
            await ctx.channel.delete_messages(messages)
        else:
            # otherwise delete manually
            for msg in messages:
                await msg.delete()

    fight.example_usage = """
    `{prefix}fight @user2#2322 - Initiates a fight with @user2#2322`
    """


def setup(bot):
    """Adds the fun cog to Dozer"""
    bot.add_cog(Fun(bot))<|MERGE_RESOLUTION|>--- conflicted
+++ resolved
@@ -9,11 +9,8 @@
 
 class Fun(Cog):
     """Fun commands"""
-<<<<<<< HEAD
-=======
     @guild_only()
     @cooldown(1, 20, BucketType.channel)
->>>>>>> 500d12cf
     @command()
     async def fight(self, ctx, opponent: discord.Member):
         """Start a fight with another user."""
