--- conflicted
+++ resolved
@@ -1,12 +1,8 @@
 """General, basic commands that are common for Discord bots"""
 
 import inspect
-<<<<<<< HEAD
 import discord
-from discord.ext.commands import BadArgument, bot_has_permissions, cooldown, BucketType, Group, has_permissions
-=======
 from discord.ext.commands import BadArgument, cooldown, BucketType, Group, has_permissions
->>>>>>> 77b144c5
 
 from ._utils import *
 from .. import db
