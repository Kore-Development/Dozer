--- conflicted
+++ resolved
@@ -4,34 +4,6 @@
 import discord
 
 class Moderation(Cog):
-<<<<<<< HEAD
-    @command()
-    async def ban(self, ctx, user_mentions: discord.User):
-        "Bans the user mentioned."
-        usertoban = user_mentions
-        usertobanstr = str(usertoban)
-        reason = ctx.message.content.split(" ", maxsplit=2)[2]
-        print("Ban detected for user", usertobanstr)
-        await ctx.guild.ban(usertoban)
-        await ctx.send(usertobanstr + " has been banned.\nReason: **" + reason + "**")
-    @command()
-    async def unban(self, ctx, user_mentions: discord.User):
-        "Unbans the user ID mentioned."
-        usertoban = user_mentions
-        usertobanstr = str(usertoban)
-        reason = ctx.message.content.split(" ", maxsplit=2)[2]
-        print("Unban detected for user" + usertobanstr)
-        await ctx.guild.unban(usertoban)
-        await ctx.send(usertobanstr + "has been unbanned.\nReason: **" + reason + "**")
-    @command()
-    async def kick(self, ctx, user_mentions: discord.User):
-        "Kicks the user mentioned."
-        usertokick = user_mentions
-        usertokickstr = str(usertokick)
-        reason = ctx.message.content.split(" ", maxsplit=2)[2]
-        await ctx.guild.kick(usertokick)
-        await ctx.send(usertokickstr + " has been kicked.\nReason: **" + reason + "**")
-=======
 	@command()
 	@has_permissions(ban_members=True)
 	@bot_has_permissions(ban_members=True)
@@ -68,6 +40,5 @@
 		await ctx.guild.kick(usertokick)
 		await ctx.send(usertokickstr + " has been kicked")
 
->>>>>>> f3cb38e5
 def setup(bot):
 	bot.add_cog(Moderation(bot))