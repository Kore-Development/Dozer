import asyncio, discord
from discord.ext.commands import BadArgument, has_permissions, bot_has_permissions, RoleConverter
from .. import db
from ._utils import *

class SafeRoleConverter(RoleConverter):
	async def convert(self, ctx, arg):
		try:
			return await super().convert(ctx, arg)
		except BadArgument:
			if arg.casefold() in ('everyone', '@everyone', '@.everyone', '@ everyone', '@\N{ZERO WIDTH SPACE}everyone'):
				return ctx.guild.default_role
			else:
				raise

class Moderation(Cog):
	@command()
	@has_permissions(ban_members=True)
	@bot_has_permissions(ban_members=True)
	async def ban(self, ctx, user_mentions: discord.User, *, reason):
		"Bans the user mentioned."
		usertoban = user_mentions
		howtounban = "When it's time to unban, here's the ID to unban: <@{} >".format(usertoban.id)
		modlogmessage = "{} has been banned by {} because {}. {}".format(usertoban, ctx.author.mention, reason, howtounban)
		await ctx.guild.ban(usertoban)
		await ctx.send(modlogmessage)
		with db.Session() as session:
			modlogchannel = session.query(ModerationSettings).filter_by(id=ctx.guild.id).one_or_none()
			if modlogchannel is not None:
				channel = ctx.guild.get_channel(modlogchannel.modlog_channel)
				await channel.send(modlogmessage)
			else:
				await ctx.send("Please configure modlog channel to enable modlog functionality")
	
	@command()
	@has_permissions(ban_members=True)
	@bot_has_permissions(ban_members=True)
	async def unban(self, ctx, user_mentions: discord.User, *, reason):
		"Unbans the user ID mentioned."
		usertoban = user_mentions
		await ctx.guild.unban(usertoban)
		modlogmessage = "{} has been unbanned by {} because {}".format(usertoban, ctx.author.mention, reason)
		await ctx.send(modlogmessage)
		with db.Session() as session:
			modlogchannel = session.query(ModerationSettings).filter_by(id=ctx.guild.id).one_or_none()
			if modlogchannel is not None:
				channel = ctx.guild.get_channel(modlogchannel.modlog_channel)
				await channel.send(modlogmessage)
			else:
				await ctx.send("Please configure modlog channel to enable modlog functionality")
	
	@command()
	@has_permissions(kick_members=True)
	@bot_has_permissions(kick_members=True)
	async def kick(self, ctx, user_mentions: discord.User, *, reason):
		"Kicks the user mentioned."
		usertokick = user_mentions
		await ctx.guild.kick(usertokick)
		modlogmessage = "{} has been kicked by {} because {}".format(usertokick, ctx.author.mention, reason)
		await ctx.send(modlogmessage)
		with db.Session() as session:
			modlogchannel = session.query(ModerationSettings).filter_by(id=ctx.guild.id).one_or_none()
			if modlogchannel is not None:
				channel = ctx.guild.get_channel(modlogchannel.modlog_channel)
				await channel.send(modlogmessage)
			else:
				await ctx.send("Please configure modlog channel to enable modlog functionality")
	
	@command()
	@has_permissions(administrator=True)
	async def config(self, ctx, channel_mentions: discord.TextChannel):
		"""Set the modlog channel for a server by passing the channel id"""
		print(channel_mentions)
		with db.Session() as session:
			config = session.query(ModerationSettings).filter_by(id=str(ctx.guild.id)).one_or_none()
			if config is not None:
				print("config is not none")
				config.name = ctx.guild.name
				config.modlog_channel = str(channel_mentions.id)
			else:
				print("Config is none")
				config = ModerationSettings(id=ctx.guild.id, modlog_channel=channel_mentions.id, name=ctx.guild.name)
				session.add(config)
			await ctx.send(ctx.message.author.mention + ', modlog settings configured!')
	
	@command()
	@has_permissions(manage_roles=True)
	@bot_has_permissions(manage_roles=True)
	async def timeout(self, ctx, duration: float):
		"""Set a timeout (no sending messages or adding reactions) on the current channel."""
		with db.Session() as session:
			settings = session.query(ModerationSettings).filter_by(id=ctx.guild.id).one_or_none()
			if settings is None:
				settings = ModerationSettings(id=ctx.guild.id, name=ctx.guild.name)
				session.add(settings)
			
			member_role = discord.utils.get(ctx.guild.roles, id=settings.member_role) # None-safe - nonexistent or non-configured role return None
		
		if member_role is not None:
			targets = {member_role}
		else:
			await ctx.send('{0.author.mention}, the members role has not been configured. This may not work as expected. Use `{0.prefix}help memberconfig` to see how to set this up.'.format(ctx))
			targets = {target for target, overwrite in ctx.channel.overwrites if overwrite.send_messages or overwrite.add_reactions and (target if isinstance(target, discord.Role) else target.top_role) < ctx.me.top_role}
		
		to_restore = [(target, ctx.channel.overwrites_for(target)) for target in targets]
		for target, overwrite in to_restore:
			new_overwrite = discord.PermissionOverwrite.from_pair(*overwrite.pair())
			new_overwrite.update(send_messages=False, add_reactions=False)
			await ctx.channel.set_permissions(target, overwrite=new_overwrite)
		
		for allow_target in (ctx.me, ctx.author):
			overwrite = ctx.channel.overwrites_for(allow_target)
			new_overwrite = discord.PermissionOverwrite.from_pair(*overwrite.pair())
			new_overwrite.update(send_messages=True)
			await ctx.channel.set_permissions(allow_target, overwrite=new_overwrite)
			to_restore.append((allow_target, overwrite))
		
		e = discord.Embed(title='Timeout - {}s'.format(duration), description='This channel has been timed out.', color=discord.Color.blue())
		e.set_author(name=ctx.author.display_name, icon_url=ctx.author.avatar_url_as(format='png', size=32))
		msg = await ctx.send(embed=e)
		
		await asyncio.sleep(duration)
		
		for target, overwrite in to_restore:
			if all(permission is None for _, permission in overwrite):
				await ctx.channel.set_permissions(target, overwrite=None)
			else:
				await ctx.channel.set_permissions(target, overwrite=overwrite)
		
		e.description = 'The timeout has ended.'
		await msg.edit(embed=e)
	
	timeout.example_usage = """
	`{prefix}timeout 60` - prevents sending messages in this channel for 1 minute (60s)
	"""
	
	@command()
	@has_permissions(administrator=True)
	async def memberconfig(self, ctx, *, member_role: SafeRoleConverter):
		"""
		Set the member role for the guild.
		The member role is the role used for the timeout command. It should be a role that all members of the server have.
		"""
		with db.Session() as session:
			settings = session.query(ModerationSettings).filter_by(id=ctx.guild.id).one_or_none()
			if settings is None:
				settings = ModerationSettings(id=ctx.guild.id, name=ctx.guild.name, member_role=member_role.id)
				session.add(settings)
			else:
				settings.member_role = member_role.id
		await ctx.send('Member role set as `{}`.'.format(member_role.name))
	
	memberconfig.example_usage = """
	`{prefix}memberconfig Members` - set a role called "Members" as the member role
	`{prefix}memberconfig @everyone` - set the default role as the member role
	`{prefix}memberconfig everyone` - set the default role as the member role (ping-safe)
	`{prefix}memberconfig @ everyone` - set the default role as the member role (ping-safe)
	`{prefix}memberconfig @.everyone` - set the default role as the member role (ping-safe)
	"""

<<<<<<< HEAD
class ModerationSettings(db.DatabaseObject):
=======
	@command(aliases=["purge"])
	@has_permissions(manage_messages=True)
	@bot_has_permissions(manage_messages=True, read_message_history=True)
	async def prune(self, ctx, num_to_delete: int):
		"""Bulk delete a set number of messages from the current channel."""
		await ctx.message.channel.purge(limit=num_to_delete + 1)
		await ctx.send("Deleted {n} messages under request of {user}".format(n=num_to_delete, user=ctx.message.author.mention), delete_after=5)
	prune.example_usage = """
	`{prefix}prune 10` - Delete the last 10 messages in the current channel.
	"""

class Guildmodlog(db.DatabaseObject):
>>>>>>> b1b51508
	__tablename__ = 'modlogconfig'
	id = db.Column(db.Integer, primary_key=True)
	name = db.Column(db.String)
	modlog_channel = db.Column(db.Integer, nullable=True)
	member_role = db.Column(db.Integer, nullable=True)

def setup(bot):
	bot.add_cog(Moderation(bot))<|MERGE_RESOLUTION|>--- conflicted
+++ resolved
@@ -157,10 +157,7 @@
 	`{prefix}memberconfig @ everyone` - set the default role as the member role (ping-safe)
 	`{prefix}memberconfig @.everyone` - set the default role as the member role (ping-safe)
 	"""
-
-<<<<<<< HEAD
-class ModerationSettings(db.DatabaseObject):
-=======
+	
 	@command(aliases=["purge"])
 	@has_permissions(manage_messages=True)
 	@bot_has_permissions(manage_messages=True, read_message_history=True)
@@ -168,12 +165,12 @@
 		"""Bulk delete a set number of messages from the current channel."""
 		await ctx.message.channel.purge(limit=num_to_delete + 1)
 		await ctx.send("Deleted {n} messages under request of {user}".format(n=num_to_delete, user=ctx.message.author.mention), delete_after=5)
+	
 	prune.example_usage = """
 	`{prefix}prune 10` - Delete the last 10 messages in the current channel.
 	"""
 
-class Guildmodlog(db.DatabaseObject):
->>>>>>> b1b51508
+class ModerationSettings(db.DatabaseObject):
 	__tablename__ = 'modlogconfig'
 	id = db.Column(db.Integer, primary_key=True)
 	name = db.Column(db.String)
